import React from 'react';
import { View, Text, TouchableOpacity, StyleSheet } from 'react-native';
import { Ionicons } from '@expo/vector-icons';
import { widthPercentageToDP as wp, heightPercentageToDP as hp } from 'react-native-responsive-screen';

export default function ProfileActions({ onFAQPress, onHowToUsePress, onTermsPress }) {
  const actions = [
    { icon: 'help-circle-outline', label: 'FAQs', onPress: onFAQPress },
    { icon: 'information-circle-outline', label: 'How to Use', onPress: onHowToUsePress },
    { icon: 'document-text-outline', label: 'Terms & Policies', onPress: onTermsPress },
  ];

  return (
<<<<<<< HEAD
    <View style={styles.actionsContainer}>
      <View style={styles.actionsSection}>
        {actions.map((action, index) => (
          <TouchableOpacity
            key={index}
            style={[
              styles.actionItem,
              index < actions.length - 1 && styles.actionItemBorder
            ]}
          >
            <View style={styles.actionLeft}>
              <Ionicons name={action.icon} size={wp('5.5%')} color="#333" />
              <Text style={styles.actionText}>{action.label}</Text>
            </View>
            <Ionicons
              name="chevron-forward"
              size={wp('5%')}
              color="#ccc"
            />
          </TouchableOpacity>
        ))}
      </View>
=======
    <View style={styles.actionsSection}>
      {actions.map((action, index) => (
        <TouchableOpacity
          key={index}
          style={styles.actionItem}
          onPress={action.onPress}
        >
          <Ionicons name={action.icon} size={22} color="#555" />
          <Text style={styles.actionText}>{action.label}</Text>
          <Ionicons
            name="chevron-forward"
            size={20}
            color="#ccc"
            style={styles.actionArrow}
          />
        </TouchableOpacity>
      ))}
>>>>>>> a25fa5e5
    </View>
  );
}

const styles = StyleSheet.create({
  actionsContainer: {
    paddingHorizontal: wp('4%'),
    paddingTop: hp('2%'),
    paddingBottom: hp('1%'),
    backgroundColor: '#F8F9FA',
  },
  actionsSection: {
    backgroundColor: '#fff',
    borderRadius: wp('5%'),
    shadowColor: '#000',
    shadowOffset: { width: 0, height: 2 },
    shadowOpacity: 0.1,
    shadowRadius: 10,
    elevation: 8,
    paddingHorizontal: wp('4%'),
  },
  actionItem: {
    flexDirection: 'row',
    alignItems: 'center',
    justifyContent: 'space-between',
    paddingVertical: hp('2%'),
  },
  actionItemBorder: {
    borderBottomWidth: 1,
    borderBottomColor: '#f5f5f5',
  },
  actionLeft: {
    flexDirection: 'row',
    alignItems: 'center',
    flex: 1,
  },
  actionText: {
    fontSize: wp('4%'),
    color: '#333',
    marginLeft: wp('3%'),
  },
});<|MERGE_RESOLUTION|>--- conflicted
+++ resolved
@@ -11,7 +11,6 @@
   ];
 
   return (
-<<<<<<< HEAD
     <View style={styles.actionsContainer}>
       <View style={styles.actionsSection}>
         {actions.map((action, index) => (
@@ -34,25 +33,6 @@
           </TouchableOpacity>
         ))}
       </View>
-=======
-    <View style={styles.actionsSection}>
-      {actions.map((action, index) => (
-        <TouchableOpacity
-          key={index}
-          style={styles.actionItem}
-          onPress={action.onPress}
-        >
-          <Ionicons name={action.icon} size={22} color="#555" />
-          <Text style={styles.actionText}>{action.label}</Text>
-          <Ionicons
-            name="chevron-forward"
-            size={20}
-            color="#ccc"
-            style={styles.actionArrow}
-          />
-        </TouchableOpacity>
-      ))}
->>>>>>> a25fa5e5
     </View>
   );
 }
