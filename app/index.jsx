// Optimized index.jsx - Fast app entry with background initialization
import { StyleSheet, Text, View, TouchableOpacity, Alert } from "react-native";
import { router } from 'expo-router';
import { useEffect, useState } from 'react';
import { globalStyles } from '../assets/css/globalStyles';
import { indexStyles } from '../assets/css/indexStyles';
import TopographicBackground from '../components/TopographicBackground';

export default function Home() {
  const [isInitializing, setIsInitializing] = useState(false);
  const [initStatus, setInitStatus] = useState({
    auth: false,
    database: false,
    connection: false
  });

  // Quick navigation functions - available immediately
  const goToSignUp = () => {
    router.push('/signup');
  };

  const goToSignIn = () => {
    router.push('/signin');
  };

  // Background initialization - doesn't block UI
  const initializeServices = async () => {
    setIsInitializing(true);
    
    try {
      // Lazy load heavy dependencies only when needed
      const { useSupabase } = await import('../hooks/use-supabase');
      const { useCustomAuth } = await import('../hooks/use-custom-auth');
      const { DatabaseSetup } = await import('../lib/database-setup');
      
      console.log('🚀 Background: Starting service initialization...');
      
      // Test connection (non-blocking)
      setInitStatus(prev => ({ ...prev, connection: true }));
      
      // Check database (non-blocking)
      try {
        const dbStatus = await DatabaseSetup.setupDatabase();
        setInitStatus(prev => ({ ...prev, database: dbStatus.success }));
      } catch (err) {
        console.warn('Database setup failed:', err);
        setInitStatus(prev => ({ ...prev, database: false }));
      }
      
      // Auth status (non-blocking)
      setInitStatus(prev => ({ ...prev, auth: true }));
      
      console.log('✅ Background: Service initialization complete');
      
    } catch (err) {
      console.error('Background initialization failed:', err);
    } finally {
      setIsInitializing(false);
    }
  };

  const handleFullInitialization = () => {
    if (!isInitializing) {
      initializeServices();
    }
  };

<<<<<<< HEAD
  // If user is authenticated, show the main app (this would be your recipe app)
  if (user) {
    return (
      <TopographicBackground>
        <View style={globalStyles.card}>
          <Text style={globalStyles.title}>Welcome back!</Text>
          <Text style={indexStyles.userEmail}>{user.email}</Text>
          
          {customUserData && (
            <View style={indexStyles.customDataSection}>
              <Text style={indexStyles.customDataText}>Name: {customUserData.userName}</Text>
              <Text style={indexStyles.customDataText}>
                Status: {customUserData.isVerified ? '✅ Verified' : '⏳ Pending Verification'}
              </Text>
            </View>
          )}

          <View style={globalStyles.formActions}>
            <TouchableOpacity style={globalStyles.primaryButton} onPress={handleSignOut}>
              <Text style={globalStyles.primaryButtonText}>Sign Out</Text>
            </TouchableOpacity>
          </View>
        </View>
      </TopographicBackground>
    );
  }

  // Welcome screen for non-authenticated users
  return (
    <TopographicBackground>
      <View style={globalStyles.welcomeCard}>
        <Text style={globalStyles.title}>Welcome</Text>
        <Text style={globalStyles.subtitle}>
          Just a few steps to start saving food and cooking smarter.
        </Text>
        
        <View style={globalStyles.formActions}>
          <TouchableOpacity 
            style={globalStyles.primaryButton} 
            onPress={goToSignIn}
          >
            <Text style={globalStyles.primaryButtonText}>Continue</Text>
          </TouchableOpacity>
        </View>
      </View>
    </TopographicBackground>
  );
}

export default Home
=======
  return (
    <View style={styles.container}>
      <Text style={styles.title}>Welcome to REcipe!</Text>
      <Text style={styles.subtitle}>Your culinary companion</Text>
      
      {/* Primary actions - always available */}
      <View style={styles.primaryActions}>
        <TouchableOpacity style={styles.primaryButton} onPress={goToSignUp}>
          <Text style={styles.primaryButtonText}>Get Started</Text>
        </TouchableOpacity>
        
        <TouchableOpacity style={styles.secondaryButton} onPress={goToSignIn}>
          <Text style={styles.secondaryButtonText}>Sign In</Text>
        </TouchableOpacity>
      </View>
      
      {/* Optional: Initialize services */}
      <View style={styles.serviceSection}>
        <TouchableOpacity 
          style={styles.serviceButton} 
          onPress={handleFullInitialization}
          disabled={isInitializing}
        >
          <Text style={styles.serviceButtonText}>
            {isInitializing ? 'Initializing Services...' : 'Initialize Full Features'}
          </Text>
        </TouchableOpacity>
        
        {/* Service status indicators */}
        {(initStatus.auth || initStatus.database || initStatus.connection) && (
          <View style={styles.statusContainer}>
            <Text style={styles.statusTitle}>Service Status:</Text>
            <Text style={[styles.statusItem, initStatus.connection && styles.statusActive]}>
              {initStatus.connection ? '✅' : '⏳'} Connection
            </Text>
            <Text style={[styles.statusItem, initStatus.auth && styles.statusActive]}>
              {initStatus.auth ? '✅' : '⏳'} Authentication
            </Text>
            <Text style={[styles.statusItem, initStatus.database && styles.statusActive]}>
              {initStatus.database ? '✅' : '⚠️'} Database
            </Text>
          </View>
        )}
      </View>
    </View>
  );
}

const styles = StyleSheet.create({
  container: {
    flex: 1,
    justifyContent: 'center',
    alignItems: 'center',
    padding: 20,
    backgroundColor: '#f5f5f5',
  },
  title: {
    fontSize: 28,
    fontWeight: 'bold',
    color: '#4CAF50',
    marginBottom: 10,
    textAlign: 'center',
  },
  subtitle: {
    fontSize: 16,
    color: '#666',
    marginBottom: 40,
    textAlign: 'center',
  },
  primaryActions: {
    width: '100%',
    marginBottom: 30,
  },
  primaryButton: {
    backgroundColor: '#4CAF50',
    padding: 18,
    borderRadius: 12,
    marginBottom: 15,
    alignItems: 'center',
    elevation: 3,
    shadowColor: '#000',
    shadowOffset: { width: 0, height: 2 },
    shadowOpacity: 0.1,
    shadowRadius: 3,
  },
  primaryButtonText: {
    color: '#fff',
    fontSize: 18,
    fontWeight: 'bold',
  },
  secondaryButton: {
    backgroundColor: 'transparent',
    borderWidth: 2,
    borderColor: '#4CAF50',
    padding: 16,
    borderRadius: 12,
    alignItems: 'center',
  },
  secondaryButtonText: {
    color: '#4CAF50',
    fontSize: 16,
    fontWeight: 'bold',
  },
  serviceSection: {
    width: '100%',
    marginTop: 20,
  },
  serviceButton: {
    backgroundColor: '#2196F3',
    padding: 12,
    borderRadius: 8,
    alignItems: 'center',
    marginBottom: 15,
  },
  serviceButtonText: {
    color: '#fff',
    fontSize: 14,
    fontWeight: 'bold',
  },
  statusContainer: {
    backgroundColor: '#fff',
    padding: 15,
    borderRadius: 8,
    borderWidth: 1,
    borderColor: '#ddd',
  },
  statusTitle: {
    fontSize: 16,
    fontWeight: 'bold',
    marginBottom: 10,
    color: '#333',
  },
  statusItem: {
    fontSize: 14,
    color: '#666',
    marginBottom: 5,
  },
  statusActive: {
    color: '#4CAF50',
  },
});
>>>>>>> 50c7a55e
<|MERGE_RESOLUTION|>--- conflicted
+++ resolved
@@ -65,7 +65,6 @@
     }
   };
 
-<<<<<<< HEAD
   // If user is authenticated, show the main app (this would be your recipe app)
   if (user) {
     return (
@@ -115,147 +114,4 @@
   );
 }
 
-export default Home
-=======
-  return (
-    <View style={styles.container}>
-      <Text style={styles.title}>Welcome to REcipe!</Text>
-      <Text style={styles.subtitle}>Your culinary companion</Text>
-      
-      {/* Primary actions - always available */}
-      <View style={styles.primaryActions}>
-        <TouchableOpacity style={styles.primaryButton} onPress={goToSignUp}>
-          <Text style={styles.primaryButtonText}>Get Started</Text>
-        </TouchableOpacity>
-        
-        <TouchableOpacity style={styles.secondaryButton} onPress={goToSignIn}>
-          <Text style={styles.secondaryButtonText}>Sign In</Text>
-        </TouchableOpacity>
-      </View>
-      
-      {/* Optional: Initialize services */}
-      <View style={styles.serviceSection}>
-        <TouchableOpacity 
-          style={styles.serviceButton} 
-          onPress={handleFullInitialization}
-          disabled={isInitializing}
-        >
-          <Text style={styles.serviceButtonText}>
-            {isInitializing ? 'Initializing Services...' : 'Initialize Full Features'}
-          </Text>
-        </TouchableOpacity>
-        
-        {/* Service status indicators */}
-        {(initStatus.auth || initStatus.database || initStatus.connection) && (
-          <View style={styles.statusContainer}>
-            <Text style={styles.statusTitle}>Service Status:</Text>
-            <Text style={[styles.statusItem, initStatus.connection && styles.statusActive]}>
-              {initStatus.connection ? '✅' : '⏳'} Connection
-            </Text>
-            <Text style={[styles.statusItem, initStatus.auth && styles.statusActive]}>
-              {initStatus.auth ? '✅' : '⏳'} Authentication
-            </Text>
-            <Text style={[styles.statusItem, initStatus.database && styles.statusActive]}>
-              {initStatus.database ? '✅' : '⚠️'} Database
-            </Text>
-          </View>
-        )}
-      </View>
-    </View>
-  );
-}
-
-const styles = StyleSheet.create({
-  container: {
-    flex: 1,
-    justifyContent: 'center',
-    alignItems: 'center',
-    padding: 20,
-    backgroundColor: '#f5f5f5',
-  },
-  title: {
-    fontSize: 28,
-    fontWeight: 'bold',
-    color: '#4CAF50',
-    marginBottom: 10,
-    textAlign: 'center',
-  },
-  subtitle: {
-    fontSize: 16,
-    color: '#666',
-    marginBottom: 40,
-    textAlign: 'center',
-  },
-  primaryActions: {
-    width: '100%',
-    marginBottom: 30,
-  },
-  primaryButton: {
-    backgroundColor: '#4CAF50',
-    padding: 18,
-    borderRadius: 12,
-    marginBottom: 15,
-    alignItems: 'center',
-    elevation: 3,
-    shadowColor: '#000',
-    shadowOffset: { width: 0, height: 2 },
-    shadowOpacity: 0.1,
-    shadowRadius: 3,
-  },
-  primaryButtonText: {
-    color: '#fff',
-    fontSize: 18,
-    fontWeight: 'bold',
-  },
-  secondaryButton: {
-    backgroundColor: 'transparent',
-    borderWidth: 2,
-    borderColor: '#4CAF50',
-    padding: 16,
-    borderRadius: 12,
-    alignItems: 'center',
-  },
-  secondaryButtonText: {
-    color: '#4CAF50',
-    fontSize: 16,
-    fontWeight: 'bold',
-  },
-  serviceSection: {
-    width: '100%',
-    marginTop: 20,
-  },
-  serviceButton: {
-    backgroundColor: '#2196F3',
-    padding: 12,
-    borderRadius: 8,
-    alignItems: 'center',
-    marginBottom: 15,
-  },
-  serviceButtonText: {
-    color: '#fff',
-    fontSize: 14,
-    fontWeight: 'bold',
-  },
-  statusContainer: {
-    backgroundColor: '#fff',
-    padding: 15,
-    borderRadius: 8,
-    borderWidth: 1,
-    borderColor: '#ddd',
-  },
-  statusTitle: {
-    fontSize: 16,
-    fontWeight: 'bold',
-    marginBottom: 10,
-    color: '#333',
-  },
-  statusItem: {
-    fontSize: 14,
-    color: '#666',
-    marginBottom: 5,
-  },
-  statusActive: {
-    color: '#4CAF50',
-  },
-});
->>>>>>> 50c7a55e
+export default Home