import React, { useState } from 'react';
import { 
  View, 
  Text, 
  TextInput, 
  TouchableOpacity, 
  Alert, 
  StyleSheet 
} from 'react-native';
<<<<<<< HEAD
import { useCustomAuth } from '../hooks/useCustomAuth';
import { Link, useRouter } from 'expo-router';
import { globalStyles } from '../assets/css/globalStyles';
import { signinStyles } from '../assets/css/signinStyles';
import TopographicBackground from '../components/TopographicBackground';
=======
import { useCustomAuth } from '../hooks/use-custom-auth';
import { router } from 'expo-router';
>>>>>>> 50c7a55e

const SignIn = () => {
  const [email, setEmail] = useState('');
  const [password, setPassword] = useState('');
  const [rememberMe, setRememberMe] = useState(false);
  const [loading, setLoading] = useState(false);
  
  const { signIn } = useCustomAuth();
  const router = useRouter();

  const handleSignIn = async () => {
    if (!email || !password) {
      Alert.alert('Error', 'Please fill in all fields');
      return;
    }

    try {
      setLoading(true);
      const { data, error } = await signIn(email, password);
      
      if (error) {
        // Provide more helpful error messages
        let errorMessage = error.message;
        
        if (errorMessage.includes('Invalid login credentials')) {
          errorMessage = 'Invalid email or password. Please check your credentials and try again.';
        } else if (errorMessage.includes('Email not confirmed')) {
          errorMessage = 'Please verify your email address first. Check your inbox for the verification email.';
        } else if (errorMessage.includes('not verified')) {
          errorMessage = 'Please verify your email address before signing in. Check your inbox for the verification email.';
        }
        
        Alert.alert('Sign In Error', errorMessage, [
          {
            text: 'Resend Verification',
            onPress: () => {
              Alert.alert(
                'Resend Verification',
                'Would you like to go to sign up to resend verification email?',
                [
                  { text: 'Cancel', style: 'cancel' },
                  { 
                    text: 'Yes', 
                    onPress: () => router.push('/signup') 
                  }
                ]
              );
            },
            style: 'default'
          },
          {
            text: 'OK',
            style: 'cancel'
          }
        ]);
      } else {
        Alert.alert('Success', 'Signed in successfully!');
        router.push('/'); // Navigate to home screen
      }
    } catch (err) {
      Alert.alert('Error', 'Something went wrong. Please try again.');
    } finally {
      setLoading(false);
    }
  };

  const goToForgotPassword = () => {
    console.log('Navigating to forgot-password...');
    router.navigate('forgot-password');
  };

  return (
    <TopographicBackground>
      <View style={globalStyles.card}>
        <View style={globalStyles.formContent}>
          <Text style={globalStyles.title}>Sign in</Text>
          
          <View style={globalStyles.inputContainer}>
            <Text style={globalStyles.inputLabel}>Email</Text>
            <TextInput
              style={globalStyles.input}
              placeholder="demo@email.com"
              value={email}
              onChangeText={setEmail}
              keyboardType="email-address"
              autoCapitalize="none"
              autoCorrect={false}
              placeholderTextColor="#BDC3C7"
            />
          </View>
          
          <View style={globalStyles.inputContainer}>
            <Text style={globalStyles.inputLabel}>Password</Text>
            <TextInput
              style={globalStyles.input}
              placeholder="enter your password"
              value={password}
              onChangeText={setPassword}
              secureTextEntry
              autoCapitalize="none"
              placeholderTextColor="#BDC3C7"
            />
          </View>
          
          <View style={signinStyles.optionsContainer}>
            <TouchableOpacity 
              style={globalStyles.checkboxContainer}
              onPress={() => setRememberMe(!rememberMe)}
            >
              <View style={[
                globalStyles.checkbox, 
                rememberMe && globalStyles.checkboxChecked
              ]}>
                {rememberMe && <Text style={signinStyles.checkmark}>✓</Text>}
              </View>
              <Text style={globalStyles.checkboxText}>Remember Me</Text>
            </TouchableOpacity>
            
            <TouchableOpacity onPress={goToForgotPassword}>
              <Text style={globalStyles.linkText}>Forgot Password?</Text>
            </TouchableOpacity>
          </View>
        </View>
        
        <View style={globalStyles.formActions}>
          <TouchableOpacity 
            style={globalStyles.primaryButton} 
            onPress={handleSignIn}
            disabled={loading}
          >
            <Text style={globalStyles.primaryButtonText}>
              {loading ? 'Signing In...' : 'Login'}
            </Text>
          </TouchableOpacity>
          
          <View style={signinStyles.signupContainer}>
            <Text style={globalStyles.grayText}>Don't have an Account? </Text>
            <Link href="/signup" asChild>
              <TouchableOpacity>
                <Text style={globalStyles.linkText}>Sign up</Text>
              </TouchableOpacity>
            </Link>
          </View>
        </View>
      </View>
    </TopographicBackground>
  );
};

export default SignIn;<|MERGE_RESOLUTION|>--- conflicted
+++ resolved
@@ -7,16 +7,11 @@
   Alert, 
   StyleSheet 
 } from 'react-native';
-<<<<<<< HEAD
-import { useCustomAuth } from '../hooks/useCustomAuth';
+import { useCustomAuth } from '../hooks/use-custom-auth';
 import { Link, useRouter } from 'expo-router';
 import { globalStyles } from '../assets/css/globalStyles';
 import { signinStyles } from '../assets/css/signinStyles';
 import TopographicBackground from '../components/TopographicBackground';
-=======
-import { useCustomAuth } from '../hooks/use-custom-auth';
-import { router } from 'expo-router';
->>>>>>> 50c7a55e
 
 const SignIn = () => {
   const [email, setEmail] = useState('');
