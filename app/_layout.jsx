import { Stack } from 'expo-router';
<<<<<<< HEAD
import { useEffect } from 'react';

export default function RootLayout() {
  useEffect(() => {
    // Ensure router is properly initialized
    console.log('Router layout mounted');
  }, []);

  return (
    <Stack
      screenOptions={{
        headerStyle: {
          backgroundColor: '#8DB896',
        },
        headerTintColor: '#fff',
        headerTitleStyle: {
          fontWeight: 'bold',
        },
      }}
    >
=======
import React, { useEffect } from 'react';
import { StatusBar } from 'expo-status-bar';
import * as SplashScreen from 'expo-splash-screen';
import * as Font from 'expo-font';
import { SupabaseProvider } from '../contexts/supabase-context';

// Keep the splash screen visible while we initialize
SplashScreen.preventAutoHideAsync();

export default function RootLayout() {
  useEffect(() => {
    async function initializeApp() {
      try {
        console.log('🚀 RootLayout: Background initialization starting...');
        
        // Background font loading
        await Font.loadAsync({
          // Add custom fonts here if needed
        });
        
        console.log('✅ RootLayout: Background initialization complete');
        
        // Hide splash screen after initialization
        setTimeout(async () => {
          await SplashScreen.hideAsync();
        }, 100);
        
      } catch (error) {
        console.error('❌ RootLayout: Background initialization failed:', error);
        // Still hide splash screen even if initialization fails
        await SplashScreen.hideAsync();
      }
    }

    initializeApp();
  }, []);

  return (
    <SupabaseProvider>
      <StatusBar style="auto" />
      <Stack screenOptions={{
      headerStyle: {
        backgroundColor: '#4CAF50',
      },
      headerTintColor: '#fff',
      headerTitleStyle: {
        fontWeight: 'bold',
      },
    }}>
>>>>>>> 50c7a55e
      <Stack.Screen 
        name="index" 
        options={{ 
          title: 'REcipe Home',
          headerShown: false 
        }} 
      />
      <Stack.Screen 
        name="signup" 
        options={{ 
          title: 'Sign Up',
          headerShown: true 
        }} 
      />
      <Stack.Screen 
        name="signin" 
        options={{ 
          title: 'Sign In',
          headerShown: true 
        }} 
      />
      <Stack.Screen 
        name="forgot-password" 
        options={{ 
          title: 'Forgot Password',
          headerShown: true 
        }} 
      />
      <Stack.Screen 
        name="reset-password-otp" 
        options={{ 
          title: 'Enter Reset Code',
          headerShown: true,
          headerBackVisible: false
        }} 
      />
      <Stack.Screen 
        name="otp-verification" 
        options={{ 
          title: 'Verify Email',
          headerShown: true,
          headerBackVisible: false
        }} 
      />
      <Stack.Screen 
        name="new-password" 
        options={{ 
          title: 'New Password',
          headerShown: true 
        }} 
      />
      <Stack.Screen 
        name="force-password-change" 
        options={{ 
          title: 'Change Password',
          headerShown: true,
          headerBackVisible: false
        }} 
      />
      <Stack.Screen 
        name="home" 
        options={{ 
          title: 'Home',
          headerShown: true,
          headerBackVisible: false
        }} 
      />
      <Stack.Screen 
        name="recipe-search" 
        options={{ 
          title: 'Recipe Search',
<<<<<<< HEAD
          headerShown: true 
=======
          headerShown: false 
>>>>>>> 50c7a55e
        }} 
      />
      <Stack.Screen 
        name="api-test" 
        options={{ 
          title: 'API Test',
          headerShown: true 
        }} 
      />
      <Stack.Screen 
<<<<<<< HEAD
        name="database-test" 
        options={{ 
          title: 'Database Test',
          headerShown: true 
=======
        name="recipe-detail" 
        options={{ 
          title: 'Recipe Details',
          headerShown: true,
          headerBackTitle: 'Back'
>>>>>>> 50c7a55e
        }} 
      />
    </Stack>
    </SupabaseProvider>
  );
}<|MERGE_RESOLUTION|>--- conflicted
+++ resolved
@@ -1,26 +1,4 @@
 import { Stack } from 'expo-router';
-<<<<<<< HEAD
-import { useEffect } from 'react';
-
-export default function RootLayout() {
-  useEffect(() => {
-    // Ensure router is properly initialized
-    console.log('Router layout mounted');
-  }, []);
-
-  return (
-    <Stack
-      screenOptions={{
-        headerStyle: {
-          backgroundColor: '#8DB896',
-        },
-        headerTintColor: '#fff',
-        headerTitleStyle: {
-          fontWeight: 'bold',
-        },
-      }}
-    >
-=======
 import React, { useEffect } from 'react';
 import { StatusBar } from 'expo-status-bar';
 import * as SplashScreen from 'expo-splash-screen';
@@ -70,7 +48,6 @@
         fontWeight: 'bold',
       },
     }}>
->>>>>>> 50c7a55e
       <Stack.Screen 
         name="index" 
         options={{ 
@@ -142,11 +119,7 @@
         name="recipe-search" 
         options={{ 
           title: 'Recipe Search',
-<<<<<<< HEAD
-          headerShown: true 
-=======
           headerShown: false 
->>>>>>> 50c7a55e
         }} 
       />
       <Stack.Screen 
@@ -157,18 +130,11 @@
         }} 
       />
       <Stack.Screen 
-<<<<<<< HEAD
-        name="database-test" 
-        options={{ 
-          title: 'Database Test',
-          headerShown: true 
-=======
         name="recipe-detail" 
         options={{ 
           title: 'Recipe Details',
           headerShown: true,
           headerBackTitle: 'Back'
->>>>>>> 50c7a55e
         }} 
       />
     </Stack>
