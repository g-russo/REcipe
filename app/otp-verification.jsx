--- conflicted
+++ resolved
@@ -8,14 +8,10 @@
   StyleSheet
 } from 'react-native';
 import { useLocalSearchParams, router } from 'expo-router';
-<<<<<<< HEAD
-import { useCustomAuth } from '../hooks/useCustomAuth';
+import { useCustomAuth } from '../hooks/use-custom-auth';
 import { globalStyles } from '../assets/css/globalStyles';
 import { otpVerificationStyles } from '../assets/css/otpVerificationStyles';
 import TopographicBackground from '../components/TopographicBackground';
-=======
-import { useCustomAuth } from '../hooks/use-custom-auth';
->>>>>>> 50c7a55e
 
 const OTPVerification = () => {
   const [otp, setOtp] = useState(['', '', '', '', '', '']);
