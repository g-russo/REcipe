--- conflicted
+++ resolved
@@ -1407,20 +1407,28 @@
     }
   };
 
-<<<<<<< HEAD
-=======
   // Handle params for auto-search (e.g. from Pantry)
   useEffect(() => {
     if (params?.autoSearch === 'true' && params?.searchQuery) {
       console.log('🚀 Auto-search triggered from params:', params.searchQuery);
-
+      
       const query = params.searchQuery;
       const isDeconstructed = params.isDeconstructed === 'true';
 
       // Clear params to prevent re-triggering on re-renders
       router.setParams({ autoSearch: null, searchQuery: null, isDeconstructed: null });
->>>>>>> 6d65194e
-
+
+      // Small delay to ensure component is ready
+      setTimeout(() => {
+        if (isDeconstructed) {
+          handleDeconstructedSearch(query);
+        } else {
+          setSearchQuery(query);
+          handleSearch(query);
+        }
+      }, 500);
+    }
+  }, [params]);
 
   return (
     <AuthGuard>
